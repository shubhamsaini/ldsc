--- conflicted
+++ resolved
@@ -43,20 +43,17 @@
         DIR, 'parse_test/test.l2.ldscore.gz'))
 
 
-<<<<<<< HEAD
-=======
 def test_frq_parser():
-	x = ps.frq_parser(os.path.join(DIR,'parse_test/test1.frq'),compression=None)
-	assert_array_equal(x.columns, ['SNP','FRQ'])
-	assert_array_equal(x.SNP,['rs_'+str(i) for i in range(8)])
-	assert_array_equal(x.FRQ,[.01,.1,.7,.2,.2,.2,.99,.03])
-	x = ps.frq_parser(os.path.join(DIR,'parse_test/test2.frq.gz'),compression='gzip')
-	assert_array_equal(x.columns, ['SNP','FRQ'])
-	assert_array_equal(x.SNP,['rs_'+str(i) for i in range(8)])
-	assert_array_equal(x.FRQ,[.01,.1,.3,.2,.2,.2,.01,.03])
+    x = ps.frq_parser(os.path.join(DIR, 'parse_test/test1.frq'), compression=None)
+    assert_array_equal(x.columns, ['SNP', 'FRQ'])
+    assert_array_equal(x.SNP, ['rs_' + str(i) for i in range(8)])
+    assert_array_equal(x.FRQ, [.01, .1, .7, .2, .2, .2, .99, .03])
+    x = ps.frq_parser(os.path.join(DIR, 'parse_test/test2.frq.gz'), compression='gzip')
+    assert_array_equal(x.columns, ['SNP', 'FRQ'])
+    assert_array_equal(x.SNP, ['rs_' + str(i) for i in range(8)])
+    assert_array_equal(x.FRQ, [.01, .1, .3, .2, .2, .2, .01, .03])
 
-	
->>>>>>> e2761618
+
 class Test_ldscore(unittest.TestCase):
 
     def test_ldscore(self):
